--- conflicted
+++ resolved
@@ -7,6 +7,7 @@
 import net.openhft.lang.model.DataValueClasses;
 import net.openhft.lang.values.LongValue;
 import org.junit.Assert;
+import org.junit.Ignore;
 import org.junit.Test;
 
 import java.io.File;
@@ -182,17 +183,14 @@
 
         xstream.toXML(map, new FileOutputStream(file));
 
-<<<<<<< HEAD
-        try (ChronicleMap<Integer, String> expected = ChronicleMapBuilder.of(Integer.class,
-                String.class).create()) {
-=======
 
         try (ChronicleMap<Integer, String> expected = ChronicleMapBuilder
                 .of(Integer.class, String.class)
                 .averageValueSize(10)
                 .entries(1000)
                 .create()) {
->>>>>>> aa7a83a2
+        try (ChronicleMap<Integer, String> expected = ChronicleMapBuilder.of(Integer.class,
+                String.class).create()) {
 
             expected.put(1, "one");
             expected.put(2, "two");

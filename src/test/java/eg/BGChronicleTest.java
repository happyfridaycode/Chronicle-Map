--- conflicted
+++ resolved
@@ -22,16 +22,10 @@
 
     public static final int CHRONICLE_HEARTBEAT_SECONDS = 5;
     public static final int READ_RATIO = Integer.getInteger("readRatio", 2);
-<<<<<<< HEAD
     //    public static final boolean BUSY_WAIT = Boolean.parseBoolean(System.getProperty("busyWait",
 //            "" + (CLIENTS < Runtime.getRuntime().availableProcessors())));
-    public static final int REPLICAS = Integer.getInteger("replicas", 2);
-=======
     public static final int REPLICAS = Integer.getInteger("replicas", 1);
->>>>>>> 118e21c5
     public static final int CLIENTS = Integer.getInteger("clients", Math.max(1, Runtime.getRuntime().availableProcessors() - REPLICAS));
-    public static final boolean BUSY_WAIT = Boolean.parseBoolean(System.getProperty("busyWaiting",
-            "" + (CLIENTS + REPLICAS < Runtime.getRuntime().availableProcessors())));
     public static final long KEYS = Long.getLong("keys", 1000_000L);
     public static final long MESSAGES = Long.getLong("messages", 1000_000 + KEYS * 2);
     public static final long MAX_RATE = Long.getLong("maxRate", 100000);
@@ -238,8 +232,8 @@
                 if (pause > 0)
                     Thread.sleep(pause);
                 // wait for residual.
-                if (BUSY_WAIT)
-                    while (System.nanoTime() < next) ;
+//                if (BUSY_WAIT)
+//                    while (System.nanoTime() < next) ;
                 // 100 possible values for the first byte.
                 long start;
                 key[0] = b;

/*
 * Copyright 2014 Higher Frequency Trading http://www.higherfrequencytrading.com
 *
 * Licensed under the Apache License, Version 2.0 (the "License");
 * you may not use this file except in compliance with the License.
 * You may obtain a copy of the License at
 *
 * http://www.apache.org/licenses/LICENSE-2.0
 *
 * Unless required by applicable law or agreed to in writing, software
 * distributed under the License is distributed on an "AS IS" BASIS,
 * WITHOUT WARRANTIES OR CONDITIONS OF ANY KIND, either express or implied.
 * See the License for the specific language governing permissions and
 * limitations under the License.
 */

package net.openhft.chronicle.map;

import net.openhft.chronicle.ChronicleHashBuilder;
import net.openhft.chronicle.ChronicleHashErrorListener;
import net.openhft.chronicle.ChronicleHashErrorListeners;
import net.openhft.chronicle.TimeProvider;
import net.openhft.chronicle.map.serialization.MetaBytesInterop;
import net.openhft.chronicle.map.serialization.MetaBytesWriter;
import net.openhft.chronicle.map.serialization.MetaProvider;
import net.openhft.chronicle.map.threadlocal.Provider;
import net.openhft.chronicle.map.threadlocal.ThreadLocalCopies;
import net.openhft.lang.Maths;
import net.openhft.lang.io.ByteBufferBytes;
import net.openhft.lang.io.Bytes;
import net.openhft.lang.io.BytesStore;
import net.openhft.lang.io.DirectStore;
import net.openhft.lang.io.serialization.*;
import net.openhft.lang.io.serialization.impl.VanillaBytesMarshallerFactory;
import net.openhft.lang.model.Byteable;
import org.jetbrains.annotations.NotNull;
import org.slf4j.Logger;
import org.slf4j.LoggerFactory;

import java.io.*;
import java.nio.ByteBuffer;
import java.util.HashMap;
import java.util.Map;
import java.util.concurrent.TimeUnit;

import static net.openhft.chronicle.map.Objects.builderEquals;

/**
 * {@code ChronicleMapBuilder} manages the whole set of {@link ChronicleMap} configurations, could
 * be used as a classic builder and/or factory. This means that in addition to the standard builder
 * usage pattern: <pre>{@code
 * ChronicleMap<Key, Value> map = ChronicleMapBuilder
 *     .of(Key.class, Value.class)
 *     .entries(100500)
 *     // ... other configurations
 *     .create();}</pre>
 * {@code ChronicleMapBuilder} could be prepared and used to create many similar maps: <pre>{@code
 * ChronicleMapBuilder<Key, Value> builder = ChronicleMapBuilder
 *     .of(Key.class, Value.class)
 *     .entries(100500);
 *
 * ChronicleMap<Key, Value> map1 = builder.create();
 * ChronicleMap<Key, Value> map2 = builder.create();}</pre>
 * i. e. created {@code ChronicleMap} instances don't depend on the builder.
 *
 * <p>Use static {@link #of(Class, Class)} method to obtain a {@code ChronicleMapBuilder} instance.
 *
 * <p>{@code ChronicleMapBuilder} is mutable. Configuration methods mutate the builder and
 * return <i>the builder itself</i> back to support chaining pattern, rather than the builder copies
 * with the corresponding configuration changed. To make an independent configuration,
 * {@linkplain #clone} the builder.
 *
 * <p>Later in this documentation, "ChronicleMap" means
 * "ChronicleMaps, created by {@code ChronicleMapBuilder}", unless specified different, because
 * theoretically someone might provide {@code ChronicleMap} implementations with completely
 * different properties.
 *
 * <p>{@code ChronicleMap} ("ChronicleMaps, created by {@code ChronicleMapBuilder}") currently
 * doesn't support resizing. That is why you should <i>always</i> configure {@linkplain
 * #entries(long) number of entries} you are going to insert into the created map <i>at most</i>.
 * See {@link #entries(long)} method documentation for more information on this.
 *
 * <p>{@code ChronicleMap} allocates memory by equally sized chunks. This size is called
 * {@linkplain #entrySize(int) entry size}, you are strongly recommended to configure it to achieve
 * least memory consumption and best speed. See {@link #entrySize(int)} method documentation for
 * more information on this.
 *
 * @param <K> key type of the maps, produced by this builder
 * @param <V> value type of the maps, produced by this builder
 */
public class ChronicleMapBuilder<K, V> implements Cloneable,
        ChronicleHashBuilder<K, ChronicleMap<K, V>, ChronicleMapBuilder<K, V>> {

    private static final Bytes EMPTY_BYTES = new ByteBufferBytes(ByteBuffer.allocate(0));
    private static final int DEFAULT_KEY_OR_VALUE_SIZE = 120;

    public static final short UDP_REPLICATION_MODIFICATION_ITERATOR_ID = 128;
    private static final Logger LOG = LoggerFactory.getLogger(ChronicleMapBuilder.class.getName());
    SerializationBuilder<K> keyBuilder;
    SerializationBuilder<V> valueBuilder;

    Map<Class<? extends Replicator>, Replicator> replicators = new HashMap<Class<? extends Replicator>, Replicator>();

    // used when configuring the number of segments.
    private int minSegments = -1;
    private int actualSegments = -1;
    // used when reading the number of entries per
    private int actualEntriesPerSegment = -1;
    private int keySize = 0;
    private K sampleKey;
    private int valueSize = 0;
    private V sampleValue;
    private int entrySize = 0;
    private Alignment alignment = Alignment.OF_4_BYTES;
    private long entries = 1 << 20;
    private long lockTimeOut = 2000;
    private TimeUnit lockTimeOutUnit = TimeUnit.MILLISECONDS;
    private int metaDataBytes = 0;
    private ChronicleHashErrorListener errorListener = ChronicleHashErrorListeners.logging();
    private boolean putReturnsNull = false;
    private boolean removeReturnsNull = false;
    private boolean largeSegments = false;
    // replication
    private TimeProvider timeProvider = TimeProvider.SYSTEM;
    private BytesMarshallerFactory bytesMarshallerFactory;
    private ObjectSerializer objectSerializer;
    private MapEventListener<K, V, ChronicleMap<K, V>> eventListener =
            MapEventListeners.nop();
    private V defaultValue = null;
    private DefaultValueProvider<K, V> defaultValueProvider = null;
    private byte identifier = -1;

    ChronicleMapBuilder(Class<K> keyClass, Class<V> valueClass) {
        keyBuilder = new SerializationBuilder<K>(keyClass, SerializationBuilder.Role.KEY);
        valueBuilder = new SerializationBuilder<V>(valueClass, SerializationBuilder.Role.VALUE);
    }

    public static <K, V> ChronicleMapBuilder<K, V> of(Class<K> keyClass, Class<V> valueClass) {
        return new ChronicleMapBuilder<K, V>(keyClass, valueClass);
    }

    private static long roundUpMapHeaderSize(long headerSize) {
        long roundUp = (headerSize + 127L) & ~127L;
        if (roundUp - headerSize < 64)
            roundUp += 128;
        return roundUp;
    }

    @Override
    public ChronicleMapBuilder<K, V> clone() {
        try {
            @SuppressWarnings("unchecked")
            final ChronicleMapBuilder<K, V> result = (ChronicleMapBuilder<K, V>) super.clone();
            result.keyBuilder = keyBuilder.clone();
            result.valueBuilder = valueBuilder.clone();
            return result;
        } catch (CloneNotSupportedException e) {
            throw new AssertionError(e);
        }
    }

<<<<<<< HEAD
    /**
     * Set minimum number of segments. See concurrencyLevel in {@link java.util.concurrent.ConcurrentHashMap}.
     *
     * @param minSegments the minimum number of segments in maps, constructed by this builder
     * @return this builder object back
     */
=======
    @Override
>>>>>>> 6c02947f
    public ChronicleMapBuilder<K, V> minSegments(int minSegments) {
        this.minSegments = minSegments;
        return this;
    }

    int minSegments() {
        return minSegments < 1 ? tryMinSegments(4, 65536) : minSegments;
    }

    private int tryMinSegments(int min, int max) {
        for (int i = min; i < max; i <<= 1) {
            if (i * i * i >= entrySize() * 2)
                return i;
        }
        return max;
    }

    /**
<<<<<<< HEAD
     * Configures the optimal number of bytes, taken by serialized form of keys, put into maps, created by
     * this builder. If key size is always the same, call {@link #constantKeySizeBySample(Object)} method
     * instead of this one.
     *
     * <p>If key size varies moderately, specify the size higher than average, but lower than the maximum
     * possible, to minimize average memory overuse. If key size varies in a wide range, it's better to use
     * {@linkplain #entrySize(int) entry size} in "chunk" mode and configure it directly.
=======
     * {@inheritDoc}
>>>>>>> 6c02947f
     *
     * <p>Example: if keys in your map(s) are English words in {@link String} form, keys size 10
     * (a bit more than average English word length) would be a good choice: <pre>{@code
     * ChronicleMap<String, LongValue> wordFrequencies = ChronicleMapBuilder
     *     .of(String.class, directClassFor(LongValue.class))
     *     .entries(50000)
     *     .keySize(10)
     *     // shouldn't specify valueSize(), because it is statically known
     *     .create();}</pre>
     * (Note that 10 is chosen as key size in bytes despite strings in Java are UTF-16 encoded (and each
     * character takes 2 bytes on-heap), because default off-heap {@link String} encoding is UTF-8 in {@code
     * ChronicleMap}.)
     *
     * @see #constantKeySizeBySample(Object)
     * @see #valueSize(int)
     * @see #entrySize(int)
     */
    @Override
    public ChronicleMapBuilder<K, V> keySize(int keySize) {
        if (keySize <= 0)
            throw new IllegalArgumentException("Key size must be positive");
        this.keySize = keySize;
        return this;
    }

    /**
<<<<<<< HEAD
     * Configures the constant number of bytes, taken by serialized form of keys, put into maps, created by
     * this builder. This is done by providing the {@code sampleKey}, all keys should take the same number of
     * bytes in serialized form, as this sample object.
=======
     * {@inheritDoc}
>>>>>>> 6c02947f
     *
     * <p>For example, if your keys are Git commit hashes:<pre>{@code
     * Map<byte[], String> gitCommitMessagesByHash =
     *     ChronicleMapBuilder.of(byte[].class, String.class)
     *     .constantKeySizeBySample(new byte[20])
<<<<<<< HEAD
     *     .create();
     * }</pre>
     *
     * <p>If keys are of boxed primitive type or {@link Byteable} subclass, i. e. if key size is known
     * statically, it is automatically accounted and this method shouldn't be called.
     *
     * <p>If key size varies, method {@link #keySize(int)} or {@link #entrySize(int)} should be called instead
     * of this one.
=======
     *     .create();}</pre>
>>>>>>> 6c02947f
     *
     * @see #keySize(int)
     * @see #constantValueSizeBySample(Object)
     */
    @Override
    public ChronicleMapBuilder<K, V> constantKeySizeBySample(K sampleKey) {
        this.sampleKey = sampleKey;
        return this;
    }

    private int keySize() {
        return keyOrValueSize(keySize, keyBuilder);
    }

    /**
     * Configures the optimal number of bytes, taken by serialized form of values, put into maps, created by
     * this builder. If value size is always the same, call {@link #constantValueSizeBySample(Object)} method
     * instead of this one.
     *
     * <p>If value is a boxed primitive type or {@link Byteable} subclass, i. e. if value size is known
     * statically, it is automatically accounted and shouldn't be specified by user.
     *
     * <p>If value size varies moderately, specify the size higher than average, but lower than the maximum
     * possible, to minimize average memory overuse. If value size varies in a wide range, it's better to use
     * {@linkplain #entrySize(int) entry size} in "chunk" mode and configure it directly.
     *
     * @param valueSize number of bytes, taken by serialized form of values
     * @return this {@code ChronicleMapBuilder} back
     * @see #keySize(int)
     * @see #entrySize(int)
     */
    public ChronicleMapBuilder<K, V> valueSize(int valueSize) {
        if (valueSize <= 0)
            throw new IllegalArgumentException("Value size must be positive");
        this.valueSize = valueSize;
        return this;
    }

    /**
     * Configures the constant number of bytes, taken by serialized form of values, put into maps, created by
     * this builder. This is done by providing the {@code sampleValue}, all values should take the same number
     * of bytes in serialized form, as this sample object.
     *
     * <p>If values are of boxed primitive type or {@link Byteable} subclass, i. e. if value size is known
     * statically, it is automatically accounted and this method shouldn't be called.
     *
     * <p>If value size varies, method {@link #valueSize(int)} or {@link #entrySize(int)} should be called
     * instead of this one.
     *
     * @param sampleValue the sample value
     * @return this builder back
     * @see #valueSize(int)
     * @see #constantKeySizeBySample(Object)
     */
    public ChronicleMapBuilder<K, V> constantValueSizeBySample(V sampleValue) {
        this.sampleValue = sampleValue;
        return this;
    }

    private int valueSize() {
        return keyOrValueSize(valueSize, valueBuilder);
    }

    private int keyOrValueSize(int configuredSize, SerializationBuilder builder) {
        if (configuredSize > 0)
            return configuredSize;
        // this means size is statically known
        if (builder.sizeMarshaller().sizeEncodingSize(0L) == 0)
            return (int) builder.sizeMarshaller().readSize(EMPTY_BYTES);
        return DEFAULT_KEY_OR_VALUE_SIZE;
    }

    /**
<<<<<<< HEAD
     * Configures the size in bytes of allocation unit of {@code ChronicleMap} instances, created by this
     * builder.
     *
     * <p>{@code ChronicleMap} stores it's data off-heap, so it is required to serialize key and values
     * (unless they are direct {@link Byteable} instances). Serialized key bytes + serialized value bytes +
     * some metadata bytes comprise "entry space", which {@code ChronicleMap} should allocate. So <i>entry
     * size</i> is a minimum allocation portion in the maps, created by this builder. E. g. if entry size is
     * 100, the created map could only allocate 100, 200, 300... bytes for an entry. If say 150 bytes of entry
     * space are required by the entry, 200 bytes will be allocated, 150 used and 50 wasted. To minimize
     * memory overuse and improve speed, you should pay decent attention to this configuration.
     *
     * <p>In fully default case you can expect entry size to be about 256 bytes. But it is strongly
     * recommended always to configure {@linkplain #keySize(int) key size} and {@linkplain #valueSize(int)
     * value size}, if they couldn't be derived statically.
     *
     * <p>If entry size is not {@linkplain #entrySize(int) configured} explicitly, it is computed based on
     * {@linkplain #metaDataBytes() meta data bytes}, plus {@linkplain #keySize(int) key size}, plus
     * {@linkplain #valueSize(int) value size}, plus a few bytes required by implementations, with respect to
     * {@linkplain #entryAndValueAlignment(Alignment) alignment}.
     *
     * <p>There are three major patterns of this configuration usage: <ol> <li>Key and value sizes are
     * constant. Configure them via {@link #constantKeySizeBySample(Object)} and {@link
     * #constantValueSizeBySample(Object)} methods, and you will experience no memory waste at all.</li>
     * <li>Key and/or value size varies moderately. Specify them using corresponding methods, or {@linkplain
     * #entrySize(int) specify entry size} directly, by values somewhere between average and maximum possible.
     * The idea is to have most (90% or more) entries to fit a single "entry size" with moderate memory waste
     * (10-20% on average), rest 10% or less of entries should take 2 "entry sizes", thus with ~50% memory
     * overuse.</li> <li>Key and/or value size varies in a wide range. Then it's best to use entry size
     * configuration in <i>chunk mode</i>. Specify entry size so that most entries should take from 5 to
     * several dozens of "chunks". With this approach, average memory waste should be very low.
     *
     * <p>However, remember that <ul> <li>Operations with entries that span several "entry sizes" are a bit
     * slower, than entries which take a single "entry size". That is why "chunk" approach is not recommended,
     * when key and/or value size varies moderately.</li> <li>The maximum number of chunks could be taken by
     * an entry is 64. {@link IllegalArgumentException} is thrown on attempt to insert too large entry,
     * compared to the configured or computed entry size.</li> <li>The number of "entries" {@linkplain
     * #entries(long) in the whole map} and {@linkplain #actualEntriesPerSegment(int) per segment} is actually
     * the number "chunks".</li> </ul>
     *
     * <p>Example: if values in your map are adjacency lists of some social graph, where nodes are represented
     * as {@code long} ids, and adjacency lists are serialized in efficient manner, for example as {@code
     * long[]} arrays. Typical number of connections is 100-300, maximum is 3000. In this case entry size of
     * 50 * (8 bytes for each id) = 400 bytes would
     * be a good choice: <pre>{@code
     * Map<Long, long[]> socialGraph = ChronicleMapBuilder
     *     .of(Long.class, long[].class)
     *     // given that graph should have of 1 billion nodes, and 150 average adjacency list size
     *     // => values takes 3 chuncks on average
     *     .entries(1_000_000_000L * (150 / 50))
     *     .entrySize(50 * 8)
     *     .create();}</pre>
     * It is minimum possible (because 3000 friends / 50 friends = 60 is close to 64 "max chunks by single
     * entry" limit, and ensures moderate average memory overuse (not more than 20%). </li> </ol>
=======
     * {@inheritDoc}
     *
     * <p>In fully default case you can expect entry size to be about 256 bytes. But it is strongly
     * recommended always to configure {@linkplain #keySize(int) key size} and
     * {@linkplain #valueSize(int) value size}, if they couldn't be derived statically.
     *
     * <p>If entry size is not configured explicitly by calling this method, it is computed
     * based on {@linkplain #metaDataBytes(int) meta data bytes}, plus {@linkplain #keySize(int) key
     * size}, plus {@linkplain #valueSize(int) value size}, plus a few bytes required by
     * implementations, with respect to {@linkplain #entryAndValueAlignment(Alignment) alignment}.
>>>>>>> 6c02947f
     *
     * <p>Note that the actual entrySize will be aligned to 4 (default {@linkplain
     * #entryAndValueAlignment(Alignment) entry alignment}). I. e. if you set entry size to 30, the actual
     * entry size will be 32 (30 aligned to 4 bytes). If you don't want entry size to be aligned, set {@code
     * entryAndValueAlignment(Alignment.NO_ALIGNMENT)}.
     *
     * @see #entryAndValueAlignment(Alignment)
     * @see #entries(long)
     */
    @Override
    public ChronicleMapBuilder<K, V> entrySize(int entrySize) {
        if (entrySize <= 0)
            throw new IllegalArgumentException("Entry Size must be positive");
        this.entrySize = entrySize;
        return this;
    }

    int entrySize() {
        if (entrySize > 0)
            return entryAndValueAlignment().alignSize(entrySize);
        int size = metaDataBytes;
        int keySize = keySize();
        size += keyBuilder.sizeMarshaller().sizeEncodingSize(keySize);
        size += keySize;
        if (useReplication())
            size += ReplicatedChronicleMap.ADDITIONAL_ENTRY_BYTES;
        int valueSize = valueSize();
        size += valueBuilder.sizeMarshaller().sizeEncodingSize(valueSize);
        size = entryAndValueAlignment().alignSize(size);
        size += valueSize;
        // Some cache line heuristics
        for (int i = 1; i <= 4; i++) {
            int bound = i * 64;
            // Not more than 5% oversize.
            // DEFAULT_KEY_OR_VALUE_SIZE and this heuristic are specially adjusted to produce
            // entry size 256 -- the default value prior to keySize and valueSize -- when key and
            // value sizes are both not static nor configured, in both vanilla and replicated modes.
            if (size < bound && (bound - size) <= bound / 20) {
                size = bound;
                break;
            }
        }
        return entryAndValueAlignment().alignSize(size);
    }

    /**
     * Configures alignment strategy of address in memory of entries and independently of address in memory of
     * values within entries in ChronicleMaps, created by this builder.
     *
     * <p>Useful when values of the map are updated intensively, particularly fields with volatile access,
     * because it doesn't work well if the value crosses cache lines. Also, on some (nowadays rare)
     * architectures any misaligned memory access is more expensive than aligned.
     *
     * <p>Note that {@linkplain #entrySize(int) entry size} will be aligned according to this alignment. I. e.
     * if you set {@code entrySize(20)} and {@link Alignment#OF_8_BYTES}, actual entry size will be 24 (20
     * aligned to 8 bytes).
     *
     * <p>Default is {@link Alignment#OF_4_BYTES}.
     *
     * @param alignment the new alignment of the maps constructed by this builder
     * @return this {@code ChronicleMapBuilder} back
     */
    public ChronicleMapBuilder<K, V> entryAndValueAlignment(Alignment alignment) {
        this.alignment = alignment;
        return this;
    }

    Alignment entryAndValueAlignment() {
        return alignment;
    }

<<<<<<< HEAD
    /**
     * Configures the maximum number of {@linkplain #entrySize(int) "entry size chunks"}, which could be taken
     * by the maximum number of entries, inserted into the maps, created by this builder. If you try to insert
     * more data, {@link IllegalStateException} might be thrown, because currently {@code ChronicleMap}
     * doesn't support resizing.
     *
     * <ol> <li>If key and value sizes are constant, this number is equal to the maximum number of entries
     * (because each entry takes exactly one "entry size" memory unit).</li> <li>If key and/or value size
     * varies moderately, you should pass to this method the maximum number of entries + 5-25%, depending on
     * your data properties and configured {@linkplain #keySize(int) key}/{@linkplain #valueSize(int)
     * value}/{@linkplain #entrySize(int) entry} sizes.</li> <li>If your data size varies in a wide range,
     * pass the maximum number of entries multiplied by average data size and divided by the configured "entry
     * size" (i. e. chunk size). See an example in the documentation to {@link #entrySize(int)} method.</li>
     * </ol>
     *
     * <p>You shouldn't put additional margin over the number, computed according the rules above. This bad
     * practice was popularized by {@link HashMap#HashMap(int)} constructor, which accept "capacity", that
     * should be multiplied by "load factor" to obtain actual maximum expected number of entries. {@code
     * ChronicleMap} doesn't have a notion of load factor.
     *
     * <p>Default value is 2^20 (~ 1 million).
     *
     * @param entries maximum size of the created maps, in memory allocation units, so-called "entry size"
     * @return this builder back
     * @see #entrySize(int)
     */
=======
    @Override
>>>>>>> 6c02947f
    public ChronicleMapBuilder<K, V> entries(long entries) {
        this.entries = entries;
        return this;
    }

    long entries() {
        return entries;
    }

    @Override
    public ChronicleMapBuilder<K, V> actualEntriesPerSegment(int actualEntriesPerSegment) {
        this.actualEntriesPerSegment = actualEntriesPerSegment;
        return this;
    }

    int actualEntriesPerSegment() {
        if (actualEntriesPerSegment > 0)
            return actualEntriesPerSegment;
        int as = actualSegments();
        // round up to the next multiple of 64.
        return (int) (Math.max(1, entries * 2L / as) + 63) & ~63;
    }

    @Override
    public ChronicleMapBuilder<K, V> actualSegments(int actualSegments) {
        this.actualSegments = actualSegments;
        return this;
    }

    int actualSegments() {
        if (actualSegments > 0)
            return actualSegments;
        if (!largeSegments && entries > (long) minSegments() << 15) {
            long segments = Maths.nextPower2(entries >> 15, 128);
            if (segments < 1 << 20)
                return (int) segments;
        }
        // try to keep it 16-bit sizes segments
        return (int) Maths.nextPower2(Math.max((entries >> 30) + 1, minSegments()), 1);
    }

    @Override
    public ChronicleMapBuilder<K, V> lockTimeOut(long lockTimeOut, TimeUnit unit) {
        this.lockTimeOut = lockTimeOut;
        lockTimeOutUnit = unit;
        return this;
    }

    long lockTimeOut(TimeUnit unit) {
        return unit.convert(lockTimeOut, lockTimeOutUnit);
    }

    @Override
    public ChronicleMapBuilder<K, V> errorListener(ChronicleHashErrorListener errorListener) {
        this.errorListener = errorListener;
        return this;
    }

    ChronicleHashErrorListener errorListener() {
        return errorListener;
    }

    /**
     * Configures if the maps created by this builder should return {@code null} instead of previous mapped
     * values on {@link ChronicleMap#put(Object, Object) ChornicleMap.put(key, value)} calls.
     *
     * <p>{@link Map#put(Object, Object) Map.put()} returns the previous value, functionality which is rarely
     * used but fairly cheap for {@link HashMap}. In the case, for an off heap collection, it has to create a
     * new object and deserialize the data from off-heap memory. It's expensive for something you probably
     * don't use.
     *
     * <p>By default, of cause, {@code ChronicleMap} conforms the general {@code Map} contract and returns the
     * previous mapped value on {@code put()} calls.
     *
     * @param putReturnsNull {@code true} if you want {@link ChronicleMap#put(Object, Object)
     *                       ChronicleMap.put()} to not return the value that was replaced but instead return
     *                       {@code null}
     * @return an instance of the map builder back
     * @see #removeReturnsNull(boolean)
     */
    public ChronicleMapBuilder<K, V> putReturnsNull(boolean putReturnsNull) {
        this.putReturnsNull = putReturnsNull;
        return this;
    }

    boolean putReturnsNull() {
        return putReturnsNull;
    }

    /**
     * Configures if the maps created by this builder should return {@code null} instead of the last mapped
     * value on {@link ChronicleMap#remove(Object) ChronicleMap.remove(key)} calls.
     *
     * <p>{@link Map#remove(Object) Map.remove()} returns the previous value, functionality which is rarely
     * used but fairly cheap for {@link HashMap}. In the case, for an off heap collection, it has to create a
     * new object and deserialize the data from off-heap memory. It's expensive for something you probably
     * don't use.
     *
     * @param removeReturnsNull {@code true} if you want {@link ChronicleMap#remove(Object)
     *                          ChronicleMap.remove()} to not return the value of the removed entry but
     *                          instead return {@code null}
     * @return an instance of the map builder back
     * @see #putReturnsNull(boolean)
     */
    public ChronicleMapBuilder<K, V> removeReturnsNull(boolean removeReturnsNull) {
        this.removeReturnsNull = removeReturnsNull;
        return this;
    }

    boolean removeReturnsNull() {
        return removeReturnsNull;
    }

    boolean largeSegments() {
        return entries > 1L << (20 + 15) || largeSegments;
    }

    @Override
    public ChronicleMapBuilder<K, V> largeSegments(boolean largeSegments) {
        this.largeSegments = largeSegments;
        return this;
    }

    @Override
    public ChronicleMapBuilder<K, V> metaDataBytes(int metaDataBytes) {
        if ((metaDataBytes & 0xFF) != metaDataBytes)
            throw new IllegalArgumentException("MetaDataBytes must be [0..255] was " + metaDataBytes);
        this.metaDataBytes = metaDataBytes;
        return this;
    }

    int metaDataBytes() {
        return metaDataBytes;
    }

    @Override
    public String toString() {
        return "ChronicleMapBuilder{" +
                "actualSegments=" + pretty(actualSegments) +
                ", minSegments=" + pretty(minSegments) +
                ", actualEntriesPerSegment=" + pretty(actualEntriesPerSegment) +
                ", keySize=" + pretty(keySize) +
                ", sampleKeyForConstantSizeComputation=" + pretty(sampleKey) +
                ", valueSize=" + pretty(valueSize) +
                ", sampleValueForConstantSizeComputation=" + pretty(sampleValue) +
                ", entrySize=" + pretty(entrySize) +
                ", entryAndValueAlignment=" + entryAndValueAlignment() +
                ", entries=" + entries() +
                ", lockTimeOut=" + lockTimeOut + " " + lockTimeOutUnit +
                ", metaDataBytes=" + metaDataBytes() +
                ", errorListener=" + errorListener() +
                ", putReturnsNull=" + putReturnsNull() +
                ", removeReturnsNull=" + removeReturnsNull() +
                ", largeSegments=" + (largeSegments ? "true" : "not configured") +
                ", timeProvider=" + timeProvider() +
                ", bytesMarshallerFactory=" + pretty(bytesMarshallerFactory) +
                ", objectSerializer=" + pretty(objectSerializer) +
                ", keyBuilder=" + keyBuilder +
                ", valueBuilder=" + valueBuilder +
                ", eventListener=" + eventListener +
                ", defaultValue=" + defaultValue +
                ", defaultValueProvider=" + pretty(defaultValueProvider) +
                '}';
    }

    private static String pretty(int value) {
        return value > 0 ? value + "" : "not configured";
    }

    private static String pretty(Object obj) {
        return obj != null ? obj + "" : "not configured";
    }

    @SuppressWarnings("EqualsWhichDoesntCheckParameterClass")
    @Override
    public boolean equals(Object o) {
        return builderEquals(this, o);
    }

    @Override
    public int hashCode() {
        return toString().hashCode();
    }

<<<<<<< HEAD
    public ChronicleMapBuilder<K, V> replicators(byte identifier, Replicator... replicators) {

        this.identifier = identifier;
        this.replicators.clear();
        for (Replicator replicator : replicators) {
            this.replicators.put(replicator.getClass(), replicator);
=======
    @Override
    public ChronicleMapBuilder<K, V> addReplicator(Replicator replicator) {
        if (firstReplicator == null) {
            firstReplicator = replicator;
            replicators.put(replicator.getClass(), replicator);
        } else {
            if (replicator.identifier() != firstReplicator.identifier()) {
                throw new IllegalArgumentException(
                        "Identifiers of all replicators of the map should be the same");
            }
            if (replicators.containsKey(replicator.getClass())) {
                throw new IllegalArgumentException("Replicator of " + replicator.getClass() +
                        " class has already to the map");
            }
            replicators.put(replicator.getClass(), replicator);
>>>>>>> 6c02947f
        }

        return this;
    }

<<<<<<< HEAD

    public ChronicleMapBuilder<K, V> channel(ReplicatingCluster.ChronicleChannel replicator) {
        this.identifier = replicator.identifier();
=======
    @Override
    public ChronicleMapBuilder<K, V> setReplicators(Replicator... replicators) {
        firstReplicator = null;
>>>>>>> 6c02947f
        this.replicators.clear();
        replicators.put(replicator.getClass(), replicator);

        return this;
    }

    @Override
    public ChronicleMapBuilder<K, V> timeProvider(TimeProvider timeProvider) {
        this.timeProvider = timeProvider;
        return this;
    }

    TimeProvider timeProvider() {
        return timeProvider;
    }

    BytesMarshallerFactory bytesMarshallerFactory() {
        return bytesMarshallerFactory == null ?
                bytesMarshallerFactory = new VanillaBytesMarshallerFactory() :
                bytesMarshallerFactory;
    }

    @Override
    public ChronicleMapBuilder<K, V> bytesMarshallerFactory(BytesMarshallerFactory bytesMarshallerFactory) {
        this.bytesMarshallerFactory = bytesMarshallerFactory;
        return this;
    }

    ObjectSerializer objectSerializer() {
        return objectSerializer == null ?
                objectSerializer = BytesMarshallableSerializer.create(
                        bytesMarshallerFactory(), JDKObjectSerializer.INSTANCE) :
                objectSerializer;
    }

    @Override
    public ChronicleMapBuilder<K, V> objectSerializer(ObjectSerializer objectSerializer) {
        this.objectSerializer = objectSerializer;
        return this;
    }

<<<<<<< HEAD
=======
    /**
     * For testing
     */
    ChronicleMapBuilder<K, V> forceReplicatedImpl() {
        this.forceReplicatedImpl = true;
        return this;
    }

    @Override
>>>>>>> 6c02947f
    public ChronicleMapBuilder<K, V> keyMarshaller(@NotNull BytesMarshaller<K> keyMarshaller) {
        keyBuilder.marshaller(keyMarshaller, null);
        return this;
    }

<<<<<<< HEAD
    /**
     * Specifies that key objects, queried with the maps created by this builder, are inherently immutable.
     * Keys in {@code ChronicleMap} are not required to be immutable, as in ordinary {@link Map}
     * implementations, because they are serialized off-heap. However, {@code ChronicleMap} implementations
     * can benefit from the knowledge that keys are not mutated between queries. By default, {@code
     * ChronicleMapBuilder} detects immutability automatically only for very few standard JDK types (for
     * example, for {@link String}), it is not recommended to rely on {@code ChronicleMapBuilder} to be smart
     * enough about this.
     *
     * @return this builder back
     */
=======
    @Override
>>>>>>> 6c02947f
    public ChronicleMapBuilder<K, V> immutableKeys() {
        keyBuilder.instancesAreMutable(false);
        return this;
    }

    public ChronicleMapBuilder<K, V> valueMarshallerAndFactory(
            @NotNull BytesMarshaller<V> valueMarshaller, @NotNull ObjectFactory<V> valueFactory) {
        valueBuilder.marshaller(valueMarshaller, valueFactory);
        return this;
    }

    public ChronicleMapBuilder<K, V> valueFactory(@NotNull ObjectFactory<V> valueFactory) {
        valueBuilder.factory(valueFactory);
        return this;
    }

    public ChronicleMapBuilder<K, V> eventListener(
            MapEventListener<K, V, ChronicleMap<K, V>> eventListener) {
        this.eventListener = eventListener;
        return this;
    }

    MapEventListener<K, V, ChronicleMap<K, V>> eventListener() {
        return eventListener;
    }

    /**
     * Specifies the value to be put for each key queried in {@link ChronicleMap#get get()} and {@link
     * ChronicleMap#getUsing(Object, Object) getUsing()} methods, if the key is absent in the map. Then this
     * default value is returned from query method.
     *
     * <p>Setting default value to {@code null} is interpreted as map shouldn't put any default value for
     * absent keys. This is by default.
     *
     * <p>This configuration overrides any previous {@link #defaultValueProvider(DefaultValueProvider)}
     * configuration to this {@code ChronicleMapBuilder}.
     *
     * @param defaultValue the default value to be put to the map for absent keys during {@code get()} and
     *                     {@code getUsing()} calls and returned from these calls
     * @return this builder object back
     */
    public ChronicleMapBuilder<K, V> defaultValue(V defaultValue) {
        this.defaultValue = defaultValue;
        this.defaultValueProvider = null;
        return this;
    }

    /**
     * Specifies the function to obtain a value for the key during {@link ChronicleMap#get get()} and {@link
     * ChronicleMap#getUsing(Object, Object) getUsing()} calls, if the key is absent in the map. If the
     * obtained value is non-null, it is put for the key in the map and then returned from current {@code
     * get()} or {@code getUsing()} call.
     *
     * <p>This configuration overrides any previous {@link #defaultValue(Object)} configuration to this {@code
     * ChronicleMapBuilder}.
     *
     * @param defaultValueProvider the strategy to obtain a default value by the absent key
     * @return this builder object back
     */
    public ChronicleMapBuilder<K, V> defaultValueProvider(
            DefaultValueProvider<K, V> defaultValueProvider) {
        this.defaultValueProvider = defaultValueProvider;
        return this;
    }

    /**
     * Non-public because should be called only after {@link #preMapConstruction()}
     */
    DefaultValueProvider<K, V> defaultValueProvider() {
        if (defaultValueProvider != null)
            return defaultValueProvider;
        if (defaultValue == null)
            return NullValueProvider.INSTANCE;
        Object originalValueWriter = valueBuilder.interop();
        Provider writerProvider = Provider.of(originalValueWriter.getClass());
        ThreadLocalCopies copies = writerProvider.getCopies(null);
        Object valueWriter = writerProvider.get(copies, originalValueWriter);
        MetaProvider metaWriterProvider = valueBuilder.metaInteropProvider();
        copies = metaWriterProvider.getCopies(copies);
        MetaBytesWriter metaValueWriter = metaWriterProvider.get(copies,
                valueBuilder.metaInterop(), valueWriter, defaultValue);
        return new ConstantValueProvider<K, V>(defaultValue, metaValueWriter, valueWriter);
    }

    @Override
    public ChronicleMap<K, V> create(File file) throws IOException {
        for (int i = 0; i < 10; i++) {
            if (file.exists() && file.length() > 0) {
                FileInputStream fis = new FileInputStream(file);
                ObjectInputStream ois = new ObjectInputStream(fis);
                try {
                    VanillaChronicleMap<K, ?, ?, V, ?, ?> map =
                            (VanillaChronicleMap<K, ?, ?, V, ?, ?>) ois.readObject();
                    map.headerSize = roundUpMapHeaderSize(fis.getChannel().position());
                    map.createMappedStoreAndSegments(file);
                    return establishReplication(map);
                } catch (ClassNotFoundException e) {
                    throw new IOException(e);
                } finally {
                    ois.close();
                }
            }
            if (file.createNewFile() || file.length() == 0) {
                break;
            }
            try {
                Thread.sleep(100);
            } catch (InterruptedException e) {
                throw new IOException(e);
            }
        }
        // new file
        if (!file.exists())
            throw new FileNotFoundException("Unable to create " + file);

        VanillaChronicleMap<K, ?, ?, V, ?, ?> map = newMap();

        FileOutputStream fos = new FileOutputStream(file);
        ObjectOutputStream oos = new ObjectOutputStream(fos);
        try {
            oos.writeObject(map);
            oos.flush();
            map.headerSize = roundUpMapHeaderSize(fos.getChannel().position());
            map.createMappedStoreAndSegments(file);
        } finally {
            oos.close();
        }

        return establishReplication(map);
    }

    @Override
    public ChronicleMap<K, V> create() throws IOException {
        VanillaChronicleMap<K, ?, ?, V, ?, ?> map = newMap();
        BytesStore bytesStore = new DirectStore(JDKObjectSerializer.INSTANCE,
                map.sizeInBytes(), true);
        map.createMappedStoreAndSegments(bytesStore);
        return establishReplication(map);
    }

    private VanillaChronicleMap<K, ?, ?, V, ?, ?> newMap() throws IOException {
        preMapConstruction();
        if (!useReplication()) {
            return new VanillaChronicleMap<K, Object, MetaBytesInterop<K, Object>,
                    V, Object, MetaBytesWriter<V, Object>>(this);
        } else {
            return new ReplicatedChronicleMap<K, Object, MetaBytesInterop<K, Object>,
                    V, Object, MetaBytesWriter<V, Object>>(this);
        }
    }

    private boolean useReplication() {
        return identifier != -1;
    }

    private void preMapConstruction() {
        keyBuilder.objectSerializer(objectSerializer());
        valueBuilder.objectSerializer(objectSerializer());

        int maxSize = entrySize() * figureBufferAllocationFactor();
        keyBuilder.maxSize(maxSize);
        valueBuilder.maxSize(maxSize);

        if (sampleKey != null)
            keyBuilder.constantSizeBySample(sampleKey);
        if (sampleValue != null)
            valueBuilder.constantSizeBySample(sampleValue);
    }

    private ChronicleMap<K, V> establishReplication(ChronicleMap<K, V> map)
            throws IOException {
        if (map instanceof ReplicatedChronicleMap) {
            ReplicatedChronicleMap result = (ReplicatedChronicleMap) map;
            for (Replicator replicator : replicators.values()) {
                Closeable token = replicator.applyTo(this, result, result);
                if (replicators.size() == 1 && token.getClass() == UdpReplicator.class) {
                    LOG.warn(
                            "MISSING TCP REPLICATION : The UdpReplicator only attempts to read data " +
                                    "(it does not enforce or guarantee delivery), you should use" +
                                    "the UdpReplicator if you have a large number of nodes, and you wish" +
                                    "to receive the data before it becomes available on TCP/IP. Since data" +
                                    "delivery is not guaranteed, it is recommended that you only use" +
                                    "the UDP Replicator in conjunction with a TCP Replicator"
                    );
                }
                result.addCloseable(token);
            }
        }
        return map;
    }

    private int figureBufferAllocationFactor() {
        // if expected map size is about 1000, seems rather wasteful to allocate
        // key and value serialization buffers each x64 of expected entry size..
        return (int) Math.min(Math.max(2L, entries() >> 10),
                VanillaChronicleMap.MAX_ENTRY_OVERSIZE_FACTOR);
    }

    public byte identifier() {
        return identifier;
    }
}
<|MERGE_RESOLUTION|>--- conflicted
+++ resolved
@@ -41,6 +41,7 @@
 import java.nio.ByteBuffer;
 import java.util.HashMap;
 import java.util.Map;
+
 import java.util.concurrent.TimeUnit;
 
 import static net.openhft.chronicle.map.Objects.builderEquals;
@@ -159,16 +160,8 @@
         }
     }
 
-<<<<<<< HEAD
-    /**
-     * Set minimum number of segments. See concurrencyLevel in {@link java.util.concurrent.ConcurrentHashMap}.
-     *
-     * @param minSegments the minimum number of segments in maps, constructed by this builder
-     * @return this builder object back
-     */
-=======
-    @Override
->>>>>>> 6c02947f
+
+    @Override
     public ChronicleMapBuilder<K, V> minSegments(int minSegments) {
         this.minSegments = minSegments;
         return this;
@@ -187,17 +180,7 @@
     }
 
     /**
-<<<<<<< HEAD
-     * Configures the optimal number of bytes, taken by serialized form of keys, put into maps, created by
-     * this builder. If key size is always the same, call {@link #constantKeySizeBySample(Object)} method
-     * instead of this one.
-     *
-     * <p>If key size varies moderately, specify the size higher than average, but lower than the maximum
-     * possible, to minimize average memory overuse. If key size varies in a wide range, it's better to use
-     * {@linkplain #entrySize(int) entry size} in "chunk" mode and configure it directly.
-=======
      * {@inheritDoc}
->>>>>>> 6c02947f
      *
      * <p>Example: if keys in your map(s) are English words in {@link String} form, keys size 10
      * (a bit more than average English word length) would be a good choice: <pre>{@code
@@ -207,9 +190,9 @@
      *     .keySize(10)
      *     // shouldn't specify valueSize(), because it is statically known
      *     .create();}</pre>
-     * (Note that 10 is chosen as key size in bytes despite strings in Java are UTF-16 encoded (and each
-     * character takes 2 bytes on-heap), because default off-heap {@link String} encoding is UTF-8 in {@code
-     * ChronicleMap}.)
+     * (Note that 10 is chosen as key size in bytes despite strings in Java are UTF-16 encoded
+     * (and each character takes 2 bytes on-heap), because default off-heap {@link String} encoding
+     * is UTF-8 in {@code ChronicleMap}.)
      *
      * @see #constantKeySizeBySample(Object)
      * @see #valueSize(int)
@@ -224,30 +207,13 @@
     }
 
     /**
-<<<<<<< HEAD
-     * Configures the constant number of bytes, taken by serialized form of keys, put into maps, created by
-     * this builder. This is done by providing the {@code sampleKey}, all keys should take the same number of
-     * bytes in serialized form, as this sample object.
-=======
      * {@inheritDoc}
->>>>>>> 6c02947f
      *
      * <p>For example, if your keys are Git commit hashes:<pre>{@code
      * Map<byte[], String> gitCommitMessagesByHash =
      *     ChronicleMapBuilder.of(byte[].class, String.class)
      *     .constantKeySizeBySample(new byte[20])
-<<<<<<< HEAD
-     *     .create();
-     * }</pre>
-     *
-     * <p>If keys are of boxed primitive type or {@link Byteable} subclass, i. e. if key size is known
-     * statically, it is automatically accounted and this method shouldn't be called.
-     *
-     * <p>If key size varies, method {@link #keySize(int)} or {@link #entrySize(int)} should be called instead
-     * of this one.
-=======
      *     .create();}</pre>
->>>>>>> 6c02947f
      *
      * @see #keySize(int)
      * @see #constantValueSizeBySample(Object)
@@ -263,16 +229,17 @@
     }
 
     /**
-     * Configures the optimal number of bytes, taken by serialized form of values, put into maps, created by
-     * this builder. If value size is always the same, call {@link #constantValueSizeBySample(Object)} method
-     * instead of this one.
-     *
-     * <p>If value is a boxed primitive type or {@link Byteable} subclass, i. e. if value size is known
-     * statically, it is automatically accounted and shouldn't be specified by user.
-     *
-     * <p>If value size varies moderately, specify the size higher than average, but lower than the maximum
-     * possible, to minimize average memory overuse. If value size varies in a wide range, it's better to use
-     * {@linkplain #entrySize(int) entry size} in "chunk" mode and configure it directly.
+     * Configures the optimal number of bytes, taken by serialized form of values, put into maps,
+     * created by this builder. If value size is always the same, call
+     * {@link #constantValueSizeBySample(Object)} method instead of this one.
+     *
+     * <p>If value is a boxed primitive type or {@link Byteable} subclass, i. e. if value size
+     * is known statically, it is automatically accounted and shouldn't be specified by user.
+     *
+     * <p>If value size varies moderately, specify the size higher than average, but lower than
+     * the maximum possible, to minimize average memory overuse. If value size varies in a wide
+     * range, it's better to use {@linkplain #entrySize(int) entry size} in "chunk" mode and
+     * configure it directly.
      *
      * @param valueSize number of bytes, taken by serialized form of values
      * @return this {@code ChronicleMapBuilder} back
@@ -287,15 +254,15 @@
     }
 
     /**
-     * Configures the constant number of bytes, taken by serialized form of values, put into maps, created by
-     * this builder. This is done by providing the {@code sampleValue}, all values should take the same number
-     * of bytes in serialized form, as this sample object.
-     *
-     * <p>If values are of boxed primitive type or {@link Byteable} subclass, i. e. if value size is known
-     * statically, it is automatically accounted and this method shouldn't be called.
-     *
-     * <p>If value size varies, method {@link #valueSize(int)} or {@link #entrySize(int)} should be called
-     * instead of this one.
+     * Configures the constant number of bytes, taken by serialized form of values, put into maps,
+     * created by this builder. This is done by providing the {@code sampleValue}, all values should
+     * take the same number of bytes in serialized form, as this sample object.
+     *
+     * <p>If values are of boxed primitive type or {@link Byteable} subclass, i. e. if value size
+     * is known statically, it is automatically accounted and this method shouldn't be called.
+     *
+     * <p>If value size varies, method {@link #valueSize(int)} or {@link #entrySize(int)} should be
+     * called instead of this one.
      *
      * @param sampleValue the sample value
      * @return this builder back
@@ -321,61 +288,6 @@
     }
 
     /**
-<<<<<<< HEAD
-     * Configures the size in bytes of allocation unit of {@code ChronicleMap} instances, created by this
-     * builder.
-     *
-     * <p>{@code ChronicleMap} stores it's data off-heap, so it is required to serialize key and values
-     * (unless they are direct {@link Byteable} instances). Serialized key bytes + serialized value bytes +
-     * some metadata bytes comprise "entry space", which {@code ChronicleMap} should allocate. So <i>entry
-     * size</i> is a minimum allocation portion in the maps, created by this builder. E. g. if entry size is
-     * 100, the created map could only allocate 100, 200, 300... bytes for an entry. If say 150 bytes of entry
-     * space are required by the entry, 200 bytes will be allocated, 150 used and 50 wasted. To minimize
-     * memory overuse and improve speed, you should pay decent attention to this configuration.
-     *
-     * <p>In fully default case you can expect entry size to be about 256 bytes. But it is strongly
-     * recommended always to configure {@linkplain #keySize(int) key size} and {@linkplain #valueSize(int)
-     * value size}, if they couldn't be derived statically.
-     *
-     * <p>If entry size is not {@linkplain #entrySize(int) configured} explicitly, it is computed based on
-     * {@linkplain #metaDataBytes() meta data bytes}, plus {@linkplain #keySize(int) key size}, plus
-     * {@linkplain #valueSize(int) value size}, plus a few bytes required by implementations, with respect to
-     * {@linkplain #entryAndValueAlignment(Alignment) alignment}.
-     *
-     * <p>There are three major patterns of this configuration usage: <ol> <li>Key and value sizes are
-     * constant. Configure them via {@link #constantKeySizeBySample(Object)} and {@link
-     * #constantValueSizeBySample(Object)} methods, and you will experience no memory waste at all.</li>
-     * <li>Key and/or value size varies moderately. Specify them using corresponding methods, or {@linkplain
-     * #entrySize(int) specify entry size} directly, by values somewhere between average and maximum possible.
-     * The idea is to have most (90% or more) entries to fit a single "entry size" with moderate memory waste
-     * (10-20% on average), rest 10% or less of entries should take 2 "entry sizes", thus with ~50% memory
-     * overuse.</li> <li>Key and/or value size varies in a wide range. Then it's best to use entry size
-     * configuration in <i>chunk mode</i>. Specify entry size so that most entries should take from 5 to
-     * several dozens of "chunks". With this approach, average memory waste should be very low.
-     *
-     * <p>However, remember that <ul> <li>Operations with entries that span several "entry sizes" are a bit
-     * slower, than entries which take a single "entry size". That is why "chunk" approach is not recommended,
-     * when key and/or value size varies moderately.</li> <li>The maximum number of chunks could be taken by
-     * an entry is 64. {@link IllegalArgumentException} is thrown on attempt to insert too large entry,
-     * compared to the configured or computed entry size.</li> <li>The number of "entries" {@linkplain
-     * #entries(long) in the whole map} and {@linkplain #actualEntriesPerSegment(int) per segment} is actually
-     * the number "chunks".</li> </ul>
-     *
-     * <p>Example: if values in your map are adjacency lists of some social graph, where nodes are represented
-     * as {@code long} ids, and adjacency lists are serialized in efficient manner, for example as {@code
-     * long[]} arrays. Typical number of connections is 100-300, maximum is 3000. In this case entry size of
-     * 50 * (8 bytes for each id) = 400 bytes would
-     * be a good choice: <pre>{@code
-     * Map<Long, long[]> socialGraph = ChronicleMapBuilder
-     *     .of(Long.class, long[].class)
-     *     // given that graph should have of 1 billion nodes, and 150 average adjacency list size
-     *     // => values takes 3 chuncks on average
-     *     .entries(1_000_000_000L * (150 / 50))
-     *     .entrySize(50 * 8)
-     *     .create();}</pre>
-     * It is minimum possible (because 3000 friends / 50 friends = 60 is close to 64 "max chunks by single
-     * entry" limit, and ensures moderate average memory overuse (not more than 20%). </li> </ol>
-=======
      * {@inheritDoc}
      *
      * <p>In fully default case you can expect entry size to be about 256 bytes. But it is strongly
@@ -386,12 +298,11 @@
      * based on {@linkplain #metaDataBytes(int) meta data bytes}, plus {@linkplain #keySize(int) key
      * size}, plus {@linkplain #valueSize(int) value size}, plus a few bytes required by
      * implementations, with respect to {@linkplain #entryAndValueAlignment(Alignment) alignment}.
->>>>>>> 6c02947f
      *
      * <p>Note that the actual entrySize will be aligned to 4 (default {@linkplain
-     * #entryAndValueAlignment(Alignment) entry alignment}). I. e. if you set entry size to 30, the actual
-     * entry size will be 32 (30 aligned to 4 bytes). If you don't want entry size to be aligned, set {@code
-     * entryAndValueAlignment(Alignment.NO_ALIGNMENT)}.
+     * #entryAndValueAlignment(Alignment) entry alignment}). I. e. if you set entry size to 30,
+     * the actual entry size will be 32 (30 aligned to 4 bytes). If you don't want entry size
+     * to be aligned, set {@code entryAndValueAlignment(Alignment.NO_ALIGNMENT)}.
      *
      * @see #entryAndValueAlignment(Alignment)
      * @see #entries(long)
@@ -433,16 +344,16 @@
     }
 
     /**
-     * Configures alignment strategy of address in memory of entries and independently of address in memory of
-     * values within entries in ChronicleMaps, created by this builder.
-     *
-     * <p>Useful when values of the map are updated intensively, particularly fields with volatile access,
-     * because it doesn't work well if the value crosses cache lines. Also, on some (nowadays rare)
-     * architectures any misaligned memory access is more expensive than aligned.
-     *
-     * <p>Note that {@linkplain #entrySize(int) entry size} will be aligned according to this alignment. I. e.
-     * if you set {@code entrySize(20)} and {@link Alignment#OF_8_BYTES}, actual entry size will be 24 (20
-     * aligned to 8 bytes).
+     * Configures alignment strategy of address in memory of entries and independently of address
+     * in memory of values within entries in ChronicleMaps, created by this builder.
+     *
+     * <p>Useful when values of the map are updated intensively, particularly fields with
+     * volatile access, because it doesn't work well if the value crosses cache lines. Also, on some
+     * (nowadays rare) architectures any misaligned memory access is more expensive than aligned.
+     *
+     * <p>Note that {@linkplain #entrySize(int) entry size} will be aligned according to this
+     * alignment. I. e. if you set {@code entrySize(20)} and {@link Alignment#OF_8_BYTES}, actual
+     * entry size will be 24 (20 aligned to 8 bytes).
      *
      * <p>Default is {@link Alignment#OF_4_BYTES}.
      *
@@ -458,36 +369,7 @@
         return alignment;
     }
 
-<<<<<<< HEAD
-    /**
-     * Configures the maximum number of {@linkplain #entrySize(int) "entry size chunks"}, which could be taken
-     * by the maximum number of entries, inserted into the maps, created by this builder. If you try to insert
-     * more data, {@link IllegalStateException} might be thrown, because currently {@code ChronicleMap}
-     * doesn't support resizing.
-     *
-     * <ol> <li>If key and value sizes are constant, this number is equal to the maximum number of entries
-     * (because each entry takes exactly one "entry size" memory unit).</li> <li>If key and/or value size
-     * varies moderately, you should pass to this method the maximum number of entries + 5-25%, depending on
-     * your data properties and configured {@linkplain #keySize(int) key}/{@linkplain #valueSize(int)
-     * value}/{@linkplain #entrySize(int) entry} sizes.</li> <li>If your data size varies in a wide range,
-     * pass the maximum number of entries multiplied by average data size and divided by the configured "entry
-     * size" (i. e. chunk size). See an example in the documentation to {@link #entrySize(int)} method.</li>
-     * </ol>
-     *
-     * <p>You shouldn't put additional margin over the number, computed according the rules above. This bad
-     * practice was popularized by {@link HashMap#HashMap(int)} constructor, which accept "capacity", that
-     * should be multiplied by "load factor" to obtain actual maximum expected number of entries. {@code
-     * ChronicleMap} doesn't have a notion of load factor.
-     *
-     * <p>Default value is 2^20 (~ 1 million).
-     *
-     * @param entries maximum size of the created maps, in memory allocation units, so-called "entry size"
-     * @return this builder back
-     * @see #entrySize(int)
-     */
-=======
-    @Override
->>>>>>> 6c02947f
+    @Override
     public ChronicleMapBuilder<K, V> entries(long entries) {
         this.entries = entries;
         return this;
@@ -529,7 +411,6 @@
         return (int) Maths.nextPower2(Math.max((entries >> 30) + 1, minSegments()), 1);
     }
 
-    @Override
     public ChronicleMapBuilder<K, V> lockTimeOut(long lockTimeOut, TimeUnit unit) {
         this.lockTimeOut = lockTimeOut;
         lockTimeOutUnit = unit;
@@ -551,20 +432,20 @@
     }
 
     /**
-     * Configures if the maps created by this builder should return {@code null} instead of previous mapped
-     * values on {@link ChronicleMap#put(Object, Object) ChornicleMap.put(key, value)} calls.
-     *
-     * <p>{@link Map#put(Object, Object) Map.put()} returns the previous value, functionality which is rarely
-     * used but fairly cheap for {@link HashMap}. In the case, for an off heap collection, it has to create a
-     * new object and deserialize the data from off-heap memory. It's expensive for something you probably
-     * don't use.
-     *
-     * <p>By default, of cause, {@code ChronicleMap} conforms the general {@code Map} contract and returns the
-     * previous mapped value on {@code put()} calls.
+     * Configures if the maps created by this builder should return {@code null} instead of previous
+     * mapped values on {@link ChronicleMap#put(Object, Object) ChornicleMap.put(key, value)} calls.
+     *
+     * <p>{@link Map#put(Object, Object) Map.put()} returns the previous value, functionality which
+     * is rarely used but fairly cheap for {@link HashMap}. In the case, for an off heap collection,
+     * it has to create a new object and deserialize the data from off-heap memory. It's expensive
+     * for something you probably don't use.
+     *
+     * <p>By default, of cause, {@code ChronicleMap} conforms the general {@code Map} contract
+     * and returns the previous mapped value on {@code put()} calls.
      *
      * @param putReturnsNull {@code true} if you want {@link ChronicleMap#put(Object, Object)
-     *                       ChronicleMap.put()} to not return the value that was replaced but instead return
-     *                       {@code null}
+     *                       ChronicleMap.put()} to not return the value that was replaced
+     *                       but instead return {@code null}
      * @return an instance of the map builder back
      * @see #removeReturnsNull(boolean)
      */
@@ -578,17 +459,17 @@
     }
 
     /**
-     * Configures if the maps created by this builder should return {@code null} instead of the last mapped
-     * value on {@link ChronicleMap#remove(Object) ChronicleMap.remove(key)} calls.
-     *
-     * <p>{@link Map#remove(Object) Map.remove()} returns the previous value, functionality which is rarely
-     * used but fairly cheap for {@link HashMap}. In the case, for an off heap collection, it has to create a
-     * new object and deserialize the data from off-heap memory. It's expensive for something you probably
-     * don't use.
+     * Configures if the maps created by this builder should return {@code null} instead of
+     * the last mapped value on {@link ChronicleMap#remove(Object) ChronicleMap.remove(key)} calls.
+     *
+     * <p>{@link Map#remove(Object) Map.remove()} returns the previous value, functionality which
+     * is rarely used but fairly cheap for {@link HashMap}. In the case, for an off heap collection,
+     * it has to create a new object and deserialize the data from off-heap memory. It's expensive
+     * for something you probably don't use.
      *
      * @param removeReturnsNull {@code true} if you want {@link ChronicleMap#remove(Object)
-     *                          ChronicleMap.remove()} to not return the value of the removed entry but
-     *                          instead return {@code null}
+     *                          ChronicleMap.remove()} to not return the value of the removed entry
+     *                          but instead return {@code null}
      * @return an instance of the map builder back
      * @see #putReturnsNull(boolean)
      */
@@ -672,44 +553,20 @@
         return toString().hashCode();
     }
 
-<<<<<<< HEAD
     public ChronicleMapBuilder<K, V> replicators(byte identifier, Replicator... replicators) {
 
         this.identifier = identifier;
         this.replicators.clear();
         for (Replicator replicator : replicators) {
             this.replicators.put(replicator.getClass(), replicator);
-=======
-    @Override
-    public ChronicleMapBuilder<K, V> addReplicator(Replicator replicator) {
-        if (firstReplicator == null) {
-            firstReplicator = replicator;
-            replicators.put(replicator.getClass(), replicator);
-        } else {
-            if (replicator.identifier() != firstReplicator.identifier()) {
-                throw new IllegalArgumentException(
-                        "Identifiers of all replicators of the map should be the same");
-            }
-            if (replicators.containsKey(replicator.getClass())) {
-                throw new IllegalArgumentException("Replicator of " + replicator.getClass() +
-                        " class has already to the map");
-            }
-            replicators.put(replicator.getClass(), replicator);
->>>>>>> 6c02947f
         }
 
         return this;
     }
 
-<<<<<<< HEAD
 
     public ChronicleMapBuilder<K, V> channel(ReplicatingCluster.ChronicleChannel replicator) {
         this.identifier = replicator.identifier();
-=======
-    @Override
-    public ChronicleMapBuilder<K, V> setReplicators(Replicator... replicators) {
-        firstReplicator = null;
->>>>>>> 6c02947f
         this.replicators.clear();
         replicators.put(replicator.getClass(), replicator);
 
@@ -751,38 +608,14 @@
         return this;
     }
 
-<<<<<<< HEAD
-=======
-    /**
-     * For testing
-     */
-    ChronicleMapBuilder<K, V> forceReplicatedImpl() {
-        this.forceReplicatedImpl = true;
-        return this;
-    }
-
-    @Override
->>>>>>> 6c02947f
+
+    @Override
     public ChronicleMapBuilder<K, V> keyMarshaller(@NotNull BytesMarshaller<K> keyMarshaller) {
         keyBuilder.marshaller(keyMarshaller, null);
         return this;
     }
 
-<<<<<<< HEAD
-    /**
-     * Specifies that key objects, queried with the maps created by this builder, are inherently immutable.
-     * Keys in {@code ChronicleMap} are not required to be immutable, as in ordinary {@link Map}
-     * implementations, because they are serialized off-heap. However, {@code ChronicleMap} implementations
-     * can benefit from the knowledge that keys are not mutated between queries. By default, {@code
-     * ChronicleMapBuilder} detects immutability automatically only for very few standard JDK types (for
-     * example, for {@link String}), it is not recommended to rely on {@code ChronicleMapBuilder} to be smart
-     * enough about this.
-     *
-     * @return this builder back
-     */
-=======
-    @Override
->>>>>>> 6c02947f
+    @Override
     public ChronicleMapBuilder<K, V> immutableKeys() {
         keyBuilder.instancesAreMutable(false);
         return this;
@@ -810,18 +643,19 @@
     }
 
     /**
-     * Specifies the value to be put for each key queried in {@link ChronicleMap#get get()} and {@link
-     * ChronicleMap#getUsing(Object, Object) getUsing()} methods, if the key is absent in the map. Then this
-     * default value is returned from query method.
-     *
-     * <p>Setting default value to {@code null} is interpreted as map shouldn't put any default value for
-     * absent keys. This is by default.
-     *
-     * <p>This configuration overrides any previous {@link #defaultValueProvider(DefaultValueProvider)}
-     * configuration to this {@code ChronicleMapBuilder}.
-     *
-     * @param defaultValue the default value to be put to the map for absent keys during {@code get()} and
-     *                     {@code getUsing()} calls and returned from these calls
+     * Specifies the value to be put for each key queried in {@link ChronicleMap#get get()} and
+     * {@link ChronicleMap#getUsing(Object, Object) getUsing()} methods, if the key is absent
+     * in the map. Then this default value is returned from query method.
+     *
+     * <p>Setting default value to {@code null} is interpreted as map shouldn't put any default
+     * value for absent keys. This is by default.
+     *
+     * <p>This configuration overrides any previous
+     * {@link #defaultValueProvider(DefaultValueProvider)} configuration to this
+     * {@code ChronicleMapBuilder}.
+     *
+     * @param defaultValue the default value to be put to the map for absent keys during
+     * {@code get()} and {@code getUsing()} calls and returned from these calls
      * @return this builder object back
      */
     public ChronicleMapBuilder<K, V> defaultValue(V defaultValue) {
@@ -831,13 +665,13 @@
     }
 
     /**
-     * Specifies the function to obtain a value for the key during {@link ChronicleMap#get get()} and {@link
-     * ChronicleMap#getUsing(Object, Object) getUsing()} calls, if the key is absent in the map. If the
-     * obtained value is non-null, it is put for the key in the map and then returned from current {@code
-     * get()} or {@code getUsing()} call.
-     *
-     * <p>This configuration overrides any previous {@link #defaultValue(Object)} configuration to this {@code
-     * ChronicleMapBuilder}.
+     * Specifies the function to obtain a value for the key during {@link ChronicleMap#get get()}
+     * and {@link ChronicleMap#getUsing(Object, Object) getUsing()} calls, if the key is absent
+     * in the map. If the obtained value is non-null, it is put for the key in the map and then
+     * returned from current {@code get()} or {@code getUsing()} call.
+     *
+     * <p>This configuration overrides any previous {@link #defaultValue(Object)} configuration
+     * to this {@code ChronicleMapBuilder}.
      *
      * @param defaultValueProvider the strategy to obtain a default value by the absent key
      * @return this builder object back

/*
 * Copyright 2014 Higher Frequency Trading http://www.higherfrequencytrading.com
 *
 * Licensed under the Apache License, Version 2.0 (the "License");
 * you may not use this file except in compliance with the License.
 * You may obtain a copy of the License at
 *
 * http://www.apache.org/licenses/LICENSE-2.0
 *
 * Unless required by applicable law or agreed to in writing, software
 * distributed under the License is distributed on an "AS IS" BASIS,
 * WITHOUT WARRANTIES OR CONDITIONS OF ANY KIND, either express or implied.
 * See the License for the specific language governing permissions and
 * limitations under the License.
 */

package net.openhft.chronicle.set;

import net.openhft.chronicle.ChronicleHashBuilder;
import net.openhft.chronicle.ChronicleHashErrorListener;
import net.openhft.chronicle.TimeProvider;
import net.openhft.chronicle.map.*;
import net.openhft.lang.io.serialization.BytesMarshaller;
import net.openhft.lang.io.serialization.BytesMarshallerFactory;
import net.openhft.lang.io.serialization.ObjectSerializer;
import net.openhft.lang.io.serialization.impl.NullObjectFactory;
import org.jetbrains.annotations.NotNull;

import java.io.File;
import java.io.IOException;
<<<<<<< HEAD
=======
import java.io.Serializable;
import java.util.AbstractSet;
import java.util.Collection;
import java.util.Iterator;
import java.util.Set;
>>>>>>> 6699ff68
import java.util.concurrent.TimeUnit;


public class ChronicleSetBuilder<E>
        implements ChronicleHashBuilder<E, ChronicleSet<E>, ChronicleSetBuilder<E>> {

    private ChronicleMapBuilder<E, DummyValue> chronicleMapBuilder;

    ChronicleSetBuilder(Class<E> keyClass) {
        chronicleMapBuilder = ChronicleMapBuilder.of(keyClass, DummyValue.class)
                .entryAndValueAlignment(Alignment.NO_ALIGNMENT)
                .valueMarshallerAndFactory(DummyValueMarshaller.INSTANCE, NullObjectFactory.of());
    }

    public static <K> ChronicleSetBuilder<K> of(Class<K> keyClass) {
        return new ChronicleSetBuilder<K>(keyClass);
    }

    @Override
    public ChronicleSetBuilder<E> clone() {
        try {
            @SuppressWarnings("unchecked")
            final ChronicleSetBuilder<E> result = (ChronicleSetBuilder<E>) super.clone();
            result.chronicleMapBuilder = chronicleMapBuilder.clone();
            return result;
        } catch (CloneNotSupportedException e) {
            throw new AssertionError(e);
        }
    }

    @Override
    public ChronicleSetBuilder<E> actualSegments(int actualSegments) {
        chronicleMapBuilder.actualSegments(actualSegments);
        return this;
    }

    @Override
    public ChronicleSetBuilder<E> minSegments(int minSegments) {
        chronicleMapBuilder.minSegments(minSegments);
        return this;
    }

    @Override
    public ChronicleSetBuilder<E> actualEntriesPerSegment(int actualEntriesPerSegment) {
        chronicleMapBuilder.actualEntriesPerSegment(actualEntriesPerSegment);
        return this;
    }

    /**
     * {@inheritDoc}
     *
     * <p>Example: if keys in your set(s) are English words in {@link String} form, keys size 10
     * (a bit more than average English word length) would be a good choice: <pre>{@code
     * ChronicleSet<String> uniqueWords = ChronicleSetBuilder.of(String.class)
     *     .entries(50000)
     *     .keySize(10)
     *     .create();}</pre>
     * (Note that 10 is chosen as key size in bytes despite strings in Java are UTF-16 encoded (and each
     * character takes 2 bytes on-heap), because default off-heap {@link String} encoding is UTF-8 in {@code
     * ChronicleSet}.)
     *
     * @see #constantKeySizeBySample(Object)
     * @see #entrySize(int)
     */
    @Override
    public ChronicleSetBuilder<E> keySize(int keySize) {
        chronicleMapBuilder.keySize(keySize);
        return this;
    }

    /**
     * {@inheritDoc}
     *
     * <p>For example, if your keys are Git commit hashes:<pre>{@code
     * Set<byte[]> gitCommitsOfInterest = ChronicleSetBuilder.of(byte[].class)
     *     .constantKeySizeBySample(new byte[20])
     *     .create();}</pre>
     *
     * @see #keySize(int)
     */
    @Override
    public ChronicleSetBuilder<E> constantKeySizeBySample(E sampleKey) {
        chronicleMapBuilder.constantKeySizeBySample(sampleKey);
        return this;
    }

    /**
     * {@inheritDoc}
     *
     * <p>In fully default case you can expect entry size to be about 120-130 bytes. But it is strongly
     * recommended always to configure {@linkplain #keySize(int) key size}, if they couldn't be derived
     * statically.
     *
     * <p>If entry size is not configured explicitly by calling this method, it is computed based on
     * {@linkplain #metaDataBytes(int) meta data bytes}, plus {@linkplain #keySize(int) key size}, plus a few
     * bytes required by implementations.
     */
    @Override
    public ChronicleSetBuilder<E> entrySize(int entrySize) {
        chronicleMapBuilder.entrySize(entrySize);
        return this;
    }

    @Override
    public ChronicleSetBuilder<E> entries(long entries) {
        chronicleMapBuilder.entries(entries);
        return this;
    }

    @Override
    public ChronicleSetBuilder<E> lockTimeOut(long lockTimeOut, TimeUnit unit) {
        chronicleMapBuilder.lockTimeOut(lockTimeOut, unit);
        return this;
    }

    @Override
    public ChronicleSetBuilder<E> errorListener(ChronicleHashErrorListener errorListener) {
        chronicleMapBuilder.errorListener(errorListener);
        return this;
    }

    @Override
    public ChronicleSetBuilder<E> largeSegments(boolean largeSegments) {
        chronicleMapBuilder.largeSegments(largeSegments);
        return this;
    }

    @Override
    public ChronicleSetBuilder<E> metaDataBytes(int metaDataBytes) {
        chronicleMapBuilder.metaDataBytes(metaDataBytes);
        return this;
    }

    @Override
    public ChronicleSetBuilder<E> replicators(byte identifier, Replicator... replicators) {
        chronicleMapBuilder.replicators(identifier, replicators);
        return this;
    }

    @Override
    public String toString() {
        return " ChronicleSetBuilder{" +
                "chronicleMapBuilder=" + chronicleMapBuilder +
                '}';
    }

    @SuppressWarnings("EqualsWhichDoesntCheckParameterClass")
    @Override
    public boolean equals(Object o) {
        if (!(o instanceof ChronicleSetBuilder))
            return false;
        return chronicleMapBuilder.equals(((ChronicleSetBuilder) o).chronicleMapBuilder);
    }

    @Override
    public int hashCode() {
        return toString().hashCode();
    }

    public ChronicleSetBuilder<E> replicators(byte identifier, Replicator replicator) {
        chronicleMapBuilder.replicators(identifier, replicator);
        return this;
    }


    @Override
    public ChronicleSetBuilder<E> timeProvider(TimeProvider timeProvider) {
        chronicleMapBuilder.timeProvider(timeProvider);
        return this;
    }

    @Override
    public ChronicleSetBuilder<E> bytesMarshallerFactory(
            BytesMarshallerFactory bytesMarshallerFactory) {
        chronicleMapBuilder.bytesMarshallerFactory(bytesMarshallerFactory);
        return this;
    }

    @Override
    public ChronicleSetBuilder<E> objectSerializer(ObjectSerializer objectSerializer) {
        chronicleMapBuilder.objectSerializer(objectSerializer);
        return this;
    }

    @Override
    public ChronicleSetBuilder<E> keyMarshaller(@NotNull BytesMarshaller<E> keyMarshaller) {
        chronicleMapBuilder.keyMarshaller(keyMarshaller);
        return this;
    }

    @Override
    public ChronicleSetBuilder<E> immutableKeys() {
        chronicleMapBuilder.immutableKeys();
        return this;
    }

    @Override
    public ChronicleSet<E> create(File file) throws IOException {
        final ChronicleMap<E, DummyValue> map = chronicleMapBuilder.create(file);
        return new SetFromMap<E>(map);
    }

    @Override
    public ChronicleSet<E> create() throws IOException {
        final ChronicleMap<E, DummyValue> map = chronicleMapBuilder.create();
        return new SetFromMap<E>(map);
    }

}
<|MERGE_RESOLUTION|>--- conflicted
+++ resolved
@@ -28,14 +28,6 @@
 
 import java.io.File;
 import java.io.IOException;
-<<<<<<< HEAD
-=======
-import java.io.Serializable;
-import java.util.AbstractSet;
-import java.util.Collection;
-import java.util.Iterator;
-import java.util.Set;
->>>>>>> 6699ff68
 import java.util.concurrent.TimeUnit;
 
 
@@ -47,7 +39,8 @@
     ChronicleSetBuilder(Class<E> keyClass) {
         chronicleMapBuilder = ChronicleMapBuilder.of(keyClass, DummyValue.class)
                 .entryAndValueAlignment(Alignment.NO_ALIGNMENT)
-                .valueMarshallerAndFactory(DummyValueMarshaller.INSTANCE, NullObjectFactory.of());
+                .valueMarshallerAndFactory(DummyValueMarshaller.INSTANCE,
+                        NullObjectFactory.<DummyValue>of());
     }
 
     public static <K> ChronicleSetBuilder<K> of(Class<K> keyClass) {
@@ -93,9 +86,10 @@
      *     .entries(50000)
      *     .keySize(10)
      *     .create();}</pre>
-     * (Note that 10 is chosen as key size in bytes despite strings in Java are UTF-16 encoded (and each
-     * character takes 2 bytes on-heap), because default off-heap {@link String} encoding is UTF-8 in {@code
-     * ChronicleSet}.)
+     *
+     * <p>(Note that 10 is chosen as key size in bytes despite strings in Java are UTF-16 encoded
+     * (and each character takes 2 bytes on-heap), because default off-heap {@link String} encoding
+     * is UTF-8 in {@code ChronicleSet}.)
      *
      * @see #constantKeySizeBySample(Object)
      * @see #entrySize(int)
@@ -125,13 +119,13 @@
     /**
      * {@inheritDoc}
      *
-     * <p>In fully default case you can expect entry size to be about 120-130 bytes. But it is strongly
-     * recommended always to configure {@linkplain #keySize(int) key size}, if they couldn't be derived
-     * statically.
+     * <p>In fully default case you can expect entry size to be about 120-130 bytes. But it is
+     * strongly recommended always to configure {@linkplain #keySize(int) key size},
+     * if they couldn't be derived statically.
      *
      * <p>If entry size is not configured explicitly by calling this method, it is computed based on
-     * {@linkplain #metaDataBytes(int) meta data bytes}, plus {@linkplain #keySize(int) key size}, plus a few
-     * bytes required by implementations.
+     * {@linkplain #metaDataBytes(int) meta data bytes}, plus {@linkplain #keySize(int) key size},
+     * plus a few bytes required by implementations.
      */
     @Override
     public ChronicleSetBuilder<E> entrySize(int entrySize) {
